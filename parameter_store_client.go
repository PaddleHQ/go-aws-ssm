--- conflicted
+++ resolved
@@ -38,35 +38,11 @@
 	var input = &ssm.GetParametersByPathInput{}
 	input.SetWithDecryption(decrypt)
 	input.SetPath(path)
-<<<<<<< HEAD
-  input.SetMaxResults(10)
-=======
 	input.SetMaxResults(10)
->>>>>>> 40470bba
 	return ps.getParameters(input)
 }
 
 func (ps *ParameterStore) getParameters(input *ssm.GetParametersByPathInput) (*Parameters, error) {
-<<<<<<< HEAD
-  allParams := make([]*ssm.Parameter, 0)
-  for {
-    result, err := ps.ssm.GetParametersByPath(input)
-    if err != nil {
-      return nil, err
-    }
-    allParams = append(allParams, result.Parameters...)
-
-    if result.NextToken != nil {
-      input.SetNextToken(*result.NextToken)
-    } else {
-      break
-    }
-  }
-	parameters := NewParameters(*input.Path, make(map[string]*Parameter, len(allParams)))
-	for _, v := range allParams {
-		if v.Name == nil {
-			continue
-=======
 	parameters := NewParameters(*input.Path, make(map[string]*Parameter))
 	if err := ps.ssm.GetParametersByPathPages(input, func(result *ssm.GetParametersByPathOutput, b bool) bool {
 		for _, v := range result.Parameters {
@@ -74,7 +50,6 @@
 				continue
 			}
 			parameters.parameters[*v.Name] = &Parameter{Value: v.Value}
->>>>>>> 40470bba
 		}
 		return !b
 	}); err != nil {
@@ -111,10 +86,10 @@
 }
 
 func (ps *ParameterStore) PutSecureParameter(name, value string, overwrite bool) error {
-  return ps.putSecureParameterWrapper(name, value, "", overwrite)
+	return ps.putSecureParameterWrapper(name, value, "", overwrite)
 }
 func (ps *ParameterStore) PutSecureParameterWithCMK(name, value string, overwrite bool, kmsID string) error {
-  return ps.putSecureParameterWrapper(name, value, kmsID, overwrite)
+	return ps.putSecureParameterWrapper(name, value, kmsID, overwrite)
 }
 func (ps *ParameterStore) putSecureParameterWrapper(name, value, kmsID string, overwrite bool) error {
 	if name == "" {
@@ -123,22 +98,22 @@
 	input := &ssm.PutParameterInput{}
 	input.SetName(name)
 	input.SetType("SecureString")
-  input.SetValue(value)
+	input.SetValue(value)
 	if kmsID != "" {
 		input.SetKeyId(kmsID)
 	}
-  input.SetOverwrite(overwrite)
+	input.SetOverwrite(overwrite)
 
-  if err := input.Validate(); err != nil {
-    return err
-  }
+	if err := input.Validate(); err != nil {
+		return err
+	}
 
 	return ps.putParameter(input)
 }
 func (ps *ParameterStore) putParameter(input *ssm.PutParameterInput) error {
 	_, err := ps.ssm.PutParameter(input)
 	if err != nil {
-    if awsError, ok := err.(awserr.Error); ok && awsError.Code() == ssm.ErrCodeParameterNotFound {
+		if awsError, ok := err.(awserr.Error); ok && awsError.Code() == ssm.ErrCodeParameterNotFound {
 			return ErrParameterNotFound
 		}
 		return err
