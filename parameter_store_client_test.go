--- conflicted
+++ resolved
@@ -19,38 +19,9 @@
 	SetValue("rds.something.aws.com").
 	SetARN("arn:aws:ssm:us-east-2:aws-account-id:/my-service/dev/DB_HOST")
 
-<<<<<<< HEAD
-// second page param
-var param3 = new(ssm.Parameter).
-	SetName("/my-service/dev/DB_DB").
-	SetValue("dev").
-	SetARN("arn:aws:ssm:us-east-2:aws-account-id:/my-service/dev/DB_DB")
-
-var errSSM = errors.New("ssm request error")
-
 var putParameterInputReceived ssm.PutParameterInput
 
-type stubSSMClient struct {
-	pageTwoNextToken                  string
-	GetParametersByPathOutput         *ssm.GetParametersByPathOutput
-	GetParametersByPathOutput_PageTwo *ssm.GetParametersByPathOutput
-	GetParametersByPathError          error
-	GetParametersByPathError_PageTwo  error
-	GetParameterOutput                *ssm.GetParameterOutput
-	GetParameterError                 error
-}
-
-func (s stubSSMClient) GetParametersByPath(input *ssm.GetParametersByPathInput) (*ssm.GetParametersByPathOutput, error) {
-	// return _PageTwo if the NextToken matches
-	//
-	// NOTE: This completely ignores the size of a page requested by the client,
-	// which is not how the real AWS client will work
-	if input.NextToken != nil && *input.NextToken == s.pageTwoNextToken {
-		return s.GetParametersByPathOutput_PageTwo, s.GetParametersByPathError_PageTwo
-	}
-
-	return s.GetParametersByPathOutput, s.GetParametersByPathError
-=======
+//  return s.GetParametersByPathOutput, s.GetParametersByPathError
 var param3 = new(ssm.Parameter).
 	SetName("/my-service/dev/DB_USERNAME").
 	SetValue("username").
@@ -64,8 +35,10 @@
 }
 
 type stubSSMClient struct {
+	pageTwoNextToken                 string
 	GetParametersByPathOutput        []stubGetParametersByPathOutput
 	GetParametersByPathError         error
+	GetParametersByPathError_PageTwo error
 	GetParameterOutput               *ssm.GetParameterOutput
 	GetParameterError                error
 }
@@ -80,7 +53,6 @@
 		}
 	}
 	return s.GetParametersByPathError
->>>>>>> 40470bba
 }
 
 func (s stubSSMClient) GetParameter(input *ssm.GetParameterInput) (*ssm.GetParameterOutput, error) {
@@ -95,7 +67,6 @@
 }
 
 func TestClient_GetParametersByPath(t *testing.T) {
-	nextToken := "next-token"
 	tests := []struct {
 		name           string
 		ssmClient      ssmClient
@@ -146,14 +117,26 @@
 		{
 			name: "Success For Multiple Pages",
 			ssmClient: &stubSSMClient{
-				pageTwoNextToken: nextToken,
-				GetParametersByPathOutput: &ssm.GetParametersByPathOutput{
-					NextToken:  &nextToken, // must match pageTwoNextToken two lines above
-					Parameters: getParameters(),
-				},
-				GetParametersByPathOutput_PageTwo: &ssm.GetParametersByPathOutput{
-					Parameters: []*ssm.Parameter{
-						param3,
+				GetParametersByPathOutput: []stubGetParametersByPathOutput{
+					{
+						MoreParamsLeft: true,
+						Output: ssm.GetParametersByPathOutput{
+							Parameters: getParameters(),
+						},
+					},
+          {
+						MoreParamsLeft: true,
+						Output: ssm.GetParametersByPathOutput{
+							Parameters: getParameters2(),
+						},
+					},
+					{
+						MoreParamsLeft: false,
+						Output: ssm.GetParametersByPathOutput{
+							Parameters: []*ssm.Parameter{
+								param3,
+							},
+						},
 					},
 				},
 			},
@@ -163,7 +146,7 @@
 				parameters: map[string]*Parameter{
 					"/my-service/dev/DB_PASSWORD": {Value: param1.Value},
 					"/my-service/dev/DB_HOST":     {Value: param2.Value},
-					"/my-service/dev/DB_DB":       {Value: param3.Value},
+					"/my-service/dev/DB_USERNAME": {Value: param3.Value},
 				},
 			},
 		},
@@ -187,6 +170,12 @@
 	return []*ssm.Parameter{
 		param1, param2,
 	}
+}
+
+func getParameters2() []*ssm.Parameter {
+  return []*ssm.Parameter{
+    param3,
+  }
 }
 
 func TestParameterStore_GetParameter(t *testing.T) {
@@ -370,4 +359,4 @@
 			}
 		})
 	}
-}
+}